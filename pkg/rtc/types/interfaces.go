// Copyright 2023 LiveKit, Inc.
//
// Licensed under the Apache License, Version 2.0 (the "License");
// you may not use this file except in compliance with the License.
// You may obtain a copy of the License at
//
//     http://www.apache.org/licenses/LICENSE-2.0
//
// Unless required by applicable law or agreed to in writing, software
// distributed under the License is distributed on an "AS IS" BASIS,
// WITHOUT WARRANTIES OR CONDITIONS OF ANY KIND, either express or implied.
// See the License for the specific language governing permissions and
// limitations under the License.

package types

import (
	"fmt"
	"time"

	"github.com/pion/rtcp"
	"github.com/pion/webrtc/v3"

	"github.com/livekit/protocol/auth"
	"github.com/livekit/protocol/livekit"
	"github.com/livekit/protocol/logger"
	"github.com/livekit/protocol/utils"

	"github.com/livekit/livekit-server/pkg/routing"
	"github.com/livekit/livekit-server/pkg/sfu"
	"github.com/livekit/livekit-server/pkg/sfu/buffer"
	"github.com/livekit/livekit-server/pkg/sfu/pacer"
)

//go:generate go run github.com/maxbrunsfeld/counterfeiter/v6 -generate

//counterfeiter:generate . WebsocketClient
type WebsocketClient interface {
	ReadMessage() (messageType int, p []byte, err error)
	WriteMessage(messageType int, data []byte) error
	WriteControl(messageType int, data []byte, deadline time.Time) error
	SetReadDeadline(deadline time.Time) error
	Close() error
}

type AddSubscriberParams struct {
	AllTracks bool
	TrackIDs  []livekit.TrackID
}

// ---------------------------------------------

type MigrateState int32

const (
	MigrateStateInit MigrateState = iota
	MigrateStateSync
	MigrateStateComplete
)

func (m MigrateState) String() string {
	switch m {
	case MigrateStateInit:
		return "MIGRATE_STATE_INIT"
	case MigrateStateSync:
		return "MIGRATE_STATE_SYNC"
	case MigrateStateComplete:
		return "MIGRATE_STATE_COMPLETE"
	default:
		return fmt.Sprintf("%d", int(m))
	}
}

// ---------------------------------------------

type SubscribedCodecQuality struct {
	CodecMime string
	Quality   livekit.VideoQuality
}

// ---------------------------------------------

type ParticipantCloseReason int

const (
	ParticipantCloseReasonNone ParticipantCloseReason = iota
	ParticipantCloseReasonClientRequestLeave
	ParticipantCloseReasonRoomManagerStop
	ParticipantCloseReasonVerifyFailed
	ParticipantCloseReasonJoinFailed
	ParticipantCloseReasonJoinTimeout
	ParticipantCloseReasonMessageBusFailed
	ParticipantCloseReasonPeerConnectionDisconnected
	ParticipantCloseReasonDuplicateIdentity
	ParticipantCloseReasonMigrationComplete
	ParticipantCloseReasonStale
	ParticipantCloseReasonServiceRequestRemoveParticipant
	ParticipantCloseReasonServiceRequestDeleteRoom
	ParticipantCloseReasonSimulateMigration
	ParticipantCloseReasonSimulateNodeFailure
	ParticipantCloseReasonSimulateServerLeave
	ParticipantCloseReasonSimulateLeaveRequest
	ParticipantCloseReasonNegotiateFailed
	ParticipantCloseReasonMigrationRequested
	ParticipantCloseReasonPublicationError
	ParticipantCloseReasonSubscriptionError
	ParticipantCloseReasonDataChannelError
	ParticipantCloseReasonMigrateCodecMismatch
	ParticipantCloseReasonSignalSourceClose
	ParticipantCloseReasonRoomClosed
	ParticipantCloseReasonUserUnavailable
	ParticipantCloseReasonUserRejected
)

func (p ParticipantCloseReason) String() string {
	switch p {
	case ParticipantCloseReasonNone:
		return "NONE"
	case ParticipantCloseReasonClientRequestLeave:
		return "CLIENT_REQUEST_LEAVE"
	case ParticipantCloseReasonRoomManagerStop:
		return "ROOM_MANAGER_STOP"
	case ParticipantCloseReasonVerifyFailed:
		return "VERIFY_FAILED"
	case ParticipantCloseReasonJoinFailed:
		return "JOIN_FAILED"
	case ParticipantCloseReasonJoinTimeout:
		return "JOIN_TIMEOUT"
	case ParticipantCloseReasonMessageBusFailed:
		return "MESSAGE_BUS_FAILED"
	case ParticipantCloseReasonPeerConnectionDisconnected:
		return "PEER_CONNECTION_DISCONNECTED"
	case ParticipantCloseReasonDuplicateIdentity:
		return "DUPLICATE_IDENTITY"
	case ParticipantCloseReasonMigrationComplete:
		return "MIGRATION_COMPLETE"
	case ParticipantCloseReasonStale:
		return "STALE"
	case ParticipantCloseReasonServiceRequestRemoveParticipant:
		return "SERVICE_REQUEST_REMOVE_PARTICIPANT"
	case ParticipantCloseReasonServiceRequestDeleteRoom:
		return "SERVICE_REQUEST_DELETE_ROOM"
	case ParticipantCloseReasonSimulateMigration:
		return "SIMULATE_MIGRATION"
	case ParticipantCloseReasonSimulateNodeFailure:
		return "SIMULATE_NODE_FAILURE"
	case ParticipantCloseReasonSimulateServerLeave:
		return "SIMULATE_SERVER_LEAVE"
	case ParticipantCloseReasonSimulateLeaveRequest:
		return "SIMULATE_LEAVE_REQUEST"
	case ParticipantCloseReasonNegotiateFailed:
		return "NEGOTIATE_FAILED"
	case ParticipantCloseReasonMigrationRequested:
		return "MIGRATION_REQUESTED"
	case ParticipantCloseReasonPublicationError:
		return "PUBLICATION_ERROR"
	case ParticipantCloseReasonSubscriptionError:
		return "SUBSCRIPTION_ERROR"
	case ParticipantCloseReasonDataChannelError:
		return "DATA_CHANNEL_ERROR"
	case ParticipantCloseReasonMigrateCodecMismatch:
		return "MIGRATE_CODEC_MISMATCH"
	case ParticipantCloseReasonSignalSourceClose:
		return "SIGNAL_SOURCE_CLOSE"
	case ParticipantCloseReasonRoomClosed:
		return "ROOM_CLOSED"
	case ParticipantCloseReasonUserUnavailable:
		return "USER_UNAVAILABLE"
	case ParticipantCloseReasonUserRejected:
		return "USER_REJECTED"
	default:
		return fmt.Sprintf("%d", int(p))
	}
}

func (p ParticipantCloseReason) ToDisconnectReason() livekit.DisconnectReason {
	switch p {
	case ParticipantCloseReasonClientRequestLeave, ParticipantCloseReasonSimulateLeaveRequest:
		return livekit.DisconnectReason_CLIENT_INITIATED
	case ParticipantCloseReasonRoomManagerStop:
		return livekit.DisconnectReason_SERVER_SHUTDOWN
	case ParticipantCloseReasonVerifyFailed, ParticipantCloseReasonJoinFailed, ParticipantCloseReasonJoinTimeout, ParticipantCloseReasonMessageBusFailed:
		// expected to be connected but is not
		return livekit.DisconnectReason_JOIN_FAILURE
	case ParticipantCloseReasonPeerConnectionDisconnected:
		return livekit.DisconnectReason_STATE_MISMATCH
	case ParticipantCloseReasonDuplicateIdentity, ParticipantCloseReasonStale:
		return livekit.DisconnectReason_DUPLICATE_IDENTITY
	case ParticipantCloseReasonMigrationRequested, ParticipantCloseReasonMigrationComplete, ParticipantCloseReasonSimulateMigration:
		return livekit.DisconnectReason_MIGRATION
	case ParticipantCloseReasonServiceRequestRemoveParticipant:
		return livekit.DisconnectReason_PARTICIPANT_REMOVED
	case ParticipantCloseReasonServiceRequestDeleteRoom:
		return livekit.DisconnectReason_ROOM_DELETED
	case ParticipantCloseReasonSimulateNodeFailure, ParticipantCloseReasonSimulateServerLeave:
		return livekit.DisconnectReason_SERVER_SHUTDOWN
	case ParticipantCloseReasonNegotiateFailed, ParticipantCloseReasonPublicationError, ParticipantCloseReasonSubscriptionError, ParticipantCloseReasonDataChannelError, ParticipantCloseReasonMigrateCodecMismatch:
		return livekit.DisconnectReason_STATE_MISMATCH
	case ParticipantCloseReasonSignalSourceClose:
		return livekit.DisconnectReason_SIGNAL_CLOSE
	case ParticipantCloseReasonRoomClosed:
		return livekit.DisconnectReason_ROOM_CLOSED
	case ParticipantCloseReasonUserUnavailable:
		return livekit.DisconnectReason_USER_UNAVAILABLE
	case ParticipantCloseReasonUserRejected:
		return livekit.DisconnectReason_USER_REJECTED
	default:
		// the other types will map to unknown reason
		return livekit.DisconnectReason_UNKNOWN_REASON
	}
}

// ---------------------------------------------

type SignallingCloseReason int

const (
	SignallingCloseReasonUnknown SignallingCloseReason = iota
	SignallingCloseReasonMigration
	SignallingCloseReasonResume
	SignallingCloseReasonTransportFailure
	SignallingCloseReasonFullReconnectPublicationError
	SignallingCloseReasonFullReconnectSubscriptionError
	SignallingCloseReasonFullReconnectDataChannelError
	SignallingCloseReasonFullReconnectNegotiateFailed
	SignallingCloseReasonParticipantClose
	SignallingCloseReasonDisconnectOnResume
	SignallingCloseReasonDisconnectOnResumeNoMessages
)

func (s SignallingCloseReason) String() string {
	switch s {
	case SignallingCloseReasonUnknown:
		return "UNKNOWN"
	case SignallingCloseReasonMigration:
		return "MIGRATION"
	case SignallingCloseReasonResume:
		return "RESUME"
	case SignallingCloseReasonTransportFailure:
		return "TRANSPORT_FAILURE"
	case SignallingCloseReasonFullReconnectPublicationError:
		return "FULL_RECONNECT_PUBLICATION_ERROR"
	case SignallingCloseReasonFullReconnectSubscriptionError:
		return "FULL_RECONNECT_SUBSCRIPTION_ERROR"
	case SignallingCloseReasonFullReconnectDataChannelError:
		return "FULL_RECONNECT_DATA_CHANNEL_ERROR"
	case SignallingCloseReasonFullReconnectNegotiateFailed:
		return "FULL_RECONNECT_NEGOTIATE_FAILED"
	case SignallingCloseReasonParticipantClose:
		return "PARTICIPANT_CLOSE"
	case SignallingCloseReasonDisconnectOnResume:
		return "DISCONNECT_ON_RESUME"
	case SignallingCloseReasonDisconnectOnResumeNoMessages:
		return "DISCONNECT_ON_RESUME_NO_MESSAGES"
	default:
		return fmt.Sprintf("%d", int(s))
	}
}

// ---------------------------------------------

//counterfeiter:generate . Participant
type Participant interface {
	ID() livekit.ParticipantID
	Identity() livekit.ParticipantIdentity
	State() livekit.ParticipantInfo_State
	CloseReason() ParticipantCloseReason
	Kind() livekit.ParticipantInfo_Kind
	IsRecorder() bool
	IsDependent() bool
	IsAgent() bool

	CanSkipBroadcast() bool
	Version() utils.TimedVersion
	ToProto() *livekit.ParticipantInfo

	IsPublisher() bool
	GetPublishedTrack(trackID livekit.TrackID) MediaTrack
	GetPublishedTracks() []MediaTrack
	RemovePublishedTrack(track MediaTrack, isExpectedToResume bool, shouldClose bool)

	GetAudioLevel() (smoothedLevel float64, active bool)

	// HasPermission checks permission of the subscriber by identity. Returns true if subscriber is allowed to subscribe
	// to the track with trackID
	HasPermission(trackID livekit.TrackID, subIdentity livekit.ParticipantIdentity) bool

	// permissions
	Hidden() bool

	Close(sendLeave bool, reason ParticipantCloseReason, isExpectedToResume bool) error

	SubscriptionPermission() (*livekit.SubscriptionPermission, utils.TimedVersion)

	// updates from remotes
	UpdateSubscriptionPermission(
		subscriptionPermission *livekit.SubscriptionPermission,
		timedVersion utils.TimedVersion,
		resolverBySid func(participantID livekit.ParticipantID) LocalParticipant,
	) error

	DebugInfo() map[string]interface{}
}

// -------------------------------------------------------

type AddTrackParams struct {
	Stereo bool
	Red    bool
}

//counterfeiter:generate . LocalParticipant
type LocalParticipant interface {
	Participant

	ToProtoWithVersion() (*livekit.ParticipantInfo, utils.TimedVersion)

	// getters
	GetTrailer() []byte
	GetLogger() logger.Logger
	GetAdaptiveStream() bool
	ProtocolVersion() ProtocolVersion
	SupportsSyncStreamID() bool
	SupportsTransceiverReuse() bool
	ConnectedAt() time.Time
	IsClosed() bool
	IsReady() bool
	IsDisconnected() bool
	Disconnected() <-chan struct{}
	IsIdle() bool
	SubscriberAsPrimary() bool
	GetClientInfo() *livekit.ClientInfo
	GetClientConfiguration() *livekit.ClientConfiguration
	GetBufferFactory() *buffer.Factory
	GetPlayoutDelayConfig() *livekit.PlayoutDelay
	GetPendingTrack(trackID livekit.TrackID) *livekit.TrackInfo
	GetICEConnectionInfo() []*ICEConnectionInfo
	HasConnected() bool
	GetEnabledPublishCodecs() []*livekit.Codec

	SetResponseSink(sink routing.MessageSink)
	CloseSignalConnection(reason SignallingCloseReason)
	UpdateLastSeenSignal()
	SetSignalSourceValid(valid bool)
	HandleSignalSourceClose()

	// updates
	CheckMetadataLimits(name string, metadata string, attributes map[string]string) error
	SetName(name string)
	SetMetadata(metadata string)
	SetAttributes(attributes map[string]string)
	UpdateAudioTrack(update *livekit.UpdateLocalAudioTrack) error
	UpdateVideoTrack(update *livekit.UpdateLocalVideoTrack) error

	// permissions
	ClaimGrants() *auth.ClaimGrants
	SetPermission(permission *livekit.ParticipantPermission) bool
	CanPublish() bool
	CanPublishSource(source livekit.TrackSource) bool
	CanSubscribe() bool
	CanPublishData() bool

	// PeerConnection
	AddICECandidate(candidate webrtc.ICECandidateInit, target livekit.SignalTarget)
	HandleOffer(sdp webrtc.SessionDescription)
	AddTrack(req *livekit.AddTrackRequest)
	SetTrackMuted(trackID livekit.TrackID, muted bool, fromAdmin bool) *livekit.TrackInfo

	HandleAnswer(sdp webrtc.SessionDescription)
	Negotiate(force bool)
	ICERestart(iceConfig *livekit.ICEConfig)
	AddTrackToSubscriber(trackLocal webrtc.TrackLocal, params AddTrackParams) (*webrtc.RTPSender, *webrtc.RTPTransceiver, error)
	AddTransceiverFromTrackToSubscriber(trackLocal webrtc.TrackLocal, params AddTrackParams) (*webrtc.RTPSender, *webrtc.RTPTransceiver, error)
	RemoveTrackFromSubscriber(sender *webrtc.RTPSender) error

	WriteSubscriberRTCP(pkts []rtcp.Packet) error

	// subscriptions
	SubscribeToTrack(trackID livekit.TrackID)
	UnsubscribeFromTrack(trackID livekit.TrackID)
	UpdateSubscribedTrackSettings(trackID livekit.TrackID, settings *livekit.UpdateTrackSettings)
	GetSubscribedTracks() []SubscribedTrack
	VerifySubscribeParticipantInfo(pID livekit.ParticipantID, version uint32)
	// WaitUntilSubscribed waits until all subscriptions have been settled, or if the timeout
	// has been reached. If the timeout expires, it will return an error.
	WaitUntilSubscribed(timeout time.Duration) error
	StopAndGetSubscribedTracksForwarderState() map[livekit.TrackID]*livekit.RTPForwarderState

	// returns list of participant identities that the current participant is subscribed to
	GetSubscribedParticipants() []livekit.ParticipantID
	IsSubscribedTo(sid livekit.ParticipantID) bool

	GetConnectionQuality() *livekit.ConnectionQualityInfo

	// server sent messages
	SendJoinResponse(joinResponse *livekit.JoinResponse) error
	SendParticipantUpdate(participants []*livekit.ParticipantInfo) error
	SendSpeakerUpdate(speakers []*livekit.SpeakerInfo, force bool) error
	SendDataPacket(kind livekit.DataPacket_Kind, encoded []byte) error
	SendRoomUpdate(room *livekit.Room) error
	SendConnectionQualityUpdate(update *livekit.ConnectionQualityUpdate) error
	SubscriptionPermissionUpdate(publisherID livekit.ParticipantID, trackID livekit.TrackID, allowed bool)
	SendRefreshToken(token string) error
	SendRequestResponse(requestResponse *livekit.RequestResponse) error
	HandleReconnectAndSendResponse(reconnectReason livekit.ReconnectReason, reconnectResponse *livekit.ReconnectResponse) error
	IssueFullReconnect(reason ParticipantCloseReason)

	// callbacks
	OnStateChange(func(p LocalParticipant, state livekit.ParticipantInfo_State))
	OnMigrateStateChange(func(p LocalParticipant, migrateState MigrateState))
	// OnTrackPublished - remote added a track
	OnTrackPublished(func(LocalParticipant, MediaTrack))
	// OnTrackUpdated - one of its publishedTracks changed in status
	OnTrackUpdated(callback func(LocalParticipant, MediaTrack))
	// OnTrackUnpublished - a track was unpublished
	OnTrackUnpublished(callback func(LocalParticipant, MediaTrack))
	// OnParticipantUpdate - metadata or permission is updated
	OnParticipantUpdate(callback func(LocalParticipant))
	OnDataPacket(callback func(LocalParticipant, livekit.DataPacket_Kind, *livekit.DataPacket))
	OnMetrics(callback func(LocalParticipant, *livekit.DataPacket))
	OnSubscribeStatusChanged(fn func(publisherID livekit.ParticipantID, subscribed bool))
	OnClose(callback func(LocalParticipant))
	OnClaimsChanged(callback func(LocalParticipant))

	HandleReceiverReport(dt *sfu.DownTrack, report *rtcp.ReceiverReport)

	// session migration
	MaybeStartMigration(force bool, onStart func()) bool
	NotifyMigration()
	SetMigrateState(s MigrateState)
	MigrateState() MigrateState
	SetMigrateInfo(
		previousOffer, previousAnswer *webrtc.SessionDescription,
		mediaTracks []*livekit.TrackPublishedResponse,
		dataChannels []*livekit.DataChannelInfo,
	)
	IsReconnect() bool

	UpdateMediaRTT(rtt uint32)
	UpdateSignalingRTT(rtt uint32)

	CacheDownTrack(trackID livekit.TrackID, rtpTransceiver *webrtc.RTPTransceiver, downTrackState sfu.DownTrackState)
	UncacheDownTrack(rtpTransceiver *webrtc.RTPTransceiver)
	GetCachedDownTrack(trackID livekit.TrackID) (*webrtc.RTPTransceiver, sfu.DownTrackState)

	SetICEConfig(iceConfig *livekit.ICEConfig)
	GetICEConfig() *livekit.ICEConfig
	OnICEConfigChanged(callback func(participant LocalParticipant, iceConfig *livekit.ICEConfig))

	UpdateSubscribedQuality(nodeID livekit.NodeID, trackID livekit.TrackID, maxQualities []SubscribedCodecQuality) error
	UpdateMediaLoss(nodeID livekit.NodeID, trackID livekit.TrackID, fractionalLoss uint32) error

	// down stream bandwidth management
	SetSubscriberAllowPause(allowPause bool)
	SetSubscriberChannelCapacity(channelCapacity int64)

	GetPacer() pacer.Pacer

	GetDisableSenderReportPassThrough() bool

<<<<<<< HEAD
	// reliable data packets may be lost for participants currently in transition from JOINED to ACTIVE state
	// these methods allow the participant to buffer these packets for later delivery just after reaching ACTIVE state
	StoreReliableDataPacketForLaterDelivery(dpData *livekit.DataPacket)
	DeliverStoredReliableDataPackets()
=======
	HandleMetrics(senderParticipantID livekit.ParticipantID, batch *livekit.MetricsBatch) error
>>>>>>> a564f7fb
}

// Room is a container of participants, and can provide room-level actions
//
//counterfeiter:generate . Room
type Room interface {
	Name() livekit.RoomName
	ID() livekit.RoomID
	RemoveParticipant(identity livekit.ParticipantIdentity, pID livekit.ParticipantID, reason ParticipantCloseReason)
	UpdateSubscriptions(participant LocalParticipant, trackIDs []livekit.TrackID, participantTracks []*livekit.ParticipantTracks, subscribe bool)
	UpdateSubscriptionPermission(participant LocalParticipant, permissions *livekit.SubscriptionPermission) error
	SyncState(participant LocalParticipant, state *livekit.SyncState) error
	SimulateScenario(participant LocalParticipant, scenario *livekit.SimulateScenario) error
	ResolveMediaTrackForSubscriber(subIdentity livekit.ParticipantIdentity, trackID livekit.TrackID) MediaResolverResult
	GetLocalParticipants() []LocalParticipant
}

// MediaTrack represents a media track
//
//counterfeiter:generate . MediaTrack
type MediaTrack interface {
	ID() livekit.TrackID
	Kind() livekit.TrackType
	Name() string
	Source() livekit.TrackSource
	Stream() string

	UpdateTrackInfo(ti *livekit.TrackInfo)
	UpdateAudioTrack(update *livekit.UpdateLocalAudioTrack)
	UpdateVideoTrack(update *livekit.UpdateLocalVideoTrack)
	ToProto() *livekit.TrackInfo

	PublisherID() livekit.ParticipantID
	PublisherIdentity() livekit.ParticipantIdentity
	PublisherVersion() uint32

	IsMuted() bool
	SetMuted(muted bool)

	IsSimulcast() bool

	GetAudioLevel() (level float64, active bool)

	Close(isExpectedToResume bool)
	IsOpen() bool

	// callbacks
	AddOnClose(func(isExpectedToResume bool))

	// subscribers
	AddSubscriber(participant LocalParticipant) (SubscribedTrack, error)
	RemoveSubscriber(participantID livekit.ParticipantID, isExpectedToResume bool)
	IsSubscriber(subID livekit.ParticipantID) bool
	RevokeDisallowedSubscribers(allowedSubscriberIdentities []livekit.ParticipantIdentity) []livekit.ParticipantIdentity
	GetAllSubscribers() []livekit.ParticipantID
	GetNumSubscribers() int
	OnTrackSubscribed()

	// returns quality information that's appropriate for width & height
	GetQualityForDimension(width, height uint32) livekit.VideoQuality

	// returns temporal layer that's appropriate for fps
	GetTemporalLayerForSpatialFps(spatial int32, fps uint32, mime string) int32

	Receivers() []sfu.TrackReceiver
	ClearAllReceivers(isExpectedToResume bool)

	IsEncrypted() bool
}

//counterfeiter:generate . LocalMediaTrack
type LocalMediaTrack interface {
	MediaTrack

	Restart()

	SignalCid() string
	HasSdpCid(cid string) bool

	GetConnectionScoreAndQuality() (float32, livekit.ConnectionQuality)
	GetTrackStats() *livekit.RTPStats

	SetRTT(rtt uint32)

	NotifySubscriberNodeMaxQuality(nodeID livekit.NodeID, qualities []SubscribedCodecQuality)
	NotifySubscriberNodeMediaLoss(nodeID livekit.NodeID, fractionalLoss uint8)
}

//counterfeiter:generate . SubscribedTrack
type SubscribedTrack interface {
	AddOnBind(f func(error))
	IsBound() bool
	Close(isExpectedToResume bool)
	OnClose(f func(isExpectedToResume bool))
	ID() livekit.TrackID
	PublisherID() livekit.ParticipantID
	PublisherIdentity() livekit.ParticipantIdentity
	PublisherVersion() uint32
	SubscriberID() livekit.ParticipantID
	SubscriberIdentity() livekit.ParticipantIdentity
	Subscriber() LocalParticipant
	DownTrack() *sfu.DownTrack
	MediaTrack() MediaTrack
	RTPSender() *webrtc.RTPSender
	IsMuted() bool
	SetPublisherMuted(muted bool)
	UpdateSubscriberSettings(settings *livekit.UpdateTrackSettings, isImmediate bool)
	// selects appropriate video layer according to subscriber preferences
	UpdateVideoLayer()
	NeedsNegotiation() bool
}

type ChangeNotifier interface {
	AddObserver(key string, onChanged func())
	RemoveObserver(key string)
	HasObservers() bool
	NotifyChanged()
}

type MediaResolverResult struct {
	TrackChangedNotifier ChangeNotifier
	TrackRemovedNotifier ChangeNotifier
	Track                MediaTrack
	// is permission given to the requesting participant
	HasPermission     bool
	PublisherID       livekit.ParticipantID
	PublisherIdentity livekit.ParticipantIdentity
}

// MediaTrackResolver locates a specific media track for a subscriber
type MediaTrackResolver func(livekit.ParticipantIdentity, livekit.TrackID) MediaResolverResult

// Supervisor/operation monitor related definitions
type OperationMonitorEvent int

const (
	OperationMonitorEventPublisherPeerConnectionConnected OperationMonitorEvent = iota
	OperationMonitorEventAddPendingPublication
	OperationMonitorEventSetPublicationMute
	OperationMonitorEventSetPublishedTrack
	OperationMonitorEventClearPublishedTrack
)

func (o OperationMonitorEvent) String() string {
	switch o {
	case OperationMonitorEventPublisherPeerConnectionConnected:
		return "PUBLISHER_PEER_CONNECTION_CONNECTED"
	case OperationMonitorEventAddPendingPublication:
		return "ADD_PENDING_PUBLICATION"
	case OperationMonitorEventSetPublicationMute:
		return "SET_PUBLICATION_MUTE"
	case OperationMonitorEventSetPublishedTrack:
		return "SET_PUBLISHED_TRACK"
	case OperationMonitorEventClearPublishedTrack:
		return "CLEAR_PUBLISHED_TRACK"
	default:
		return fmt.Sprintf("%d", int(o))
	}
}

type OperationMonitorData interface{}

type OperationMonitor interface {
	PostEvent(ome OperationMonitorEvent, omd OperationMonitorData)
	Check() error
	IsIdle() bool
}<|MERGE_RESOLUTION|>--- conflicted
+++ resolved
@@ -458,14 +458,14 @@
 
 	GetDisableSenderReportPassThrough() bool
 
-<<<<<<< HEAD
+	HandleMetrics(senderParticipantID livekit.ParticipantID, batch *livekit.MetricsBatch) error
+
+	// BEGIN OPENVIDU BLOCK
 	// reliable data packets may be lost for participants currently in transition from JOINED to ACTIVE state
 	// these methods allow the participant to buffer these packets for later delivery just after reaching ACTIVE state
 	StoreReliableDataPacketForLaterDelivery(dpData *livekit.DataPacket)
 	DeliverStoredReliableDataPackets()
-=======
-	HandleMetrics(senderParticipantID livekit.ParticipantID, batch *livekit.MetricsBatch) error
->>>>>>> a564f7fb
+	// END OPENVIDU BLOCK
 }
 
 // Room is a container of participants, and can provide room-level actions
