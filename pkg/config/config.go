--- conflicted
+++ resolved
@@ -91,13 +91,11 @@
 
 	Development bool `yaml:"development,omitempty"`
 
-<<<<<<< HEAD
+	Metric metric.MetricConfig `yaml:"metric,omitempty"`
+
 	// BEGIN OPENVIDU BLOCK
 	OpenVidu openviduconfig.OpenViduConfig `yaml:"openvidu"`
 	// END OPENVIDU BLOCK
-=======
-	Metric metric.MetricConfig `yaml:"metric,omitempty"`
->>>>>>> a564f7fb
 }
 
 type RTCConfig struct {
